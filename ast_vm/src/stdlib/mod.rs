--- conflicted
+++ resolved
@@ -46,33 +46,15 @@
 
 #[cfg(test)]
 mod test {
-<<<<<<< HEAD
-=======
     use crate::LuaError;
     use luar_syn::lua_parser;
 
->>>>>>> 53b5ad8d
     use super::std_context;
-    use crate::LuaError;
 
     #[test]
     fn lua_test() -> Result<(), LuaError> {
         let mut context = std_context();
-<<<<<<< HEAD
-        let existing_assert = crate::lang::GlobalContext::get(&context, "assert");
-        if existing_assert.is_nil() {
-            crate::lang::GlobalContext::set(
-                &mut context,
-                "assert",
-                crate::lang::LuaValue::function(|_, args| {
-                    crate::stdlib::fns::assert(args).map(crate::lang::ReturnValue::from)
-                }),
-            );
-        }
-        let test_module = ::luar_syn::lua_parser::module(include_str!("./stdlib.test.lua"))?;
-=======
         let test_module = lua_parser::module(include_str!("./stdlib.test.lua"))?;
->>>>>>> 53b5ad8d
         crate::eval_module(&test_module, &mut context)?;
         Ok(())
     }
